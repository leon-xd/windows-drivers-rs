# This file is automatically @generated by Cargo.
# It is not intended for manual editing.
version = 4

[[package]]
name = "aho-corasick"
version = "1.1.3"
source = "registry+https://github.com/rust-lang/crates.io-index"
checksum = "8e60d3430d3a69478ad0993f19238d2df97c507009a52b3c10addcd7f6bcb916"
dependencies = [
 "memchr",
]

[[package]]
name = "anstream"
version = "0.6.14"
source = "registry+https://github.com/rust-lang/crates.io-index"
checksum = "418c75fa768af9c03be99d17643f93f79bbba589895012a80e3452a19ddda15b"
dependencies = [
 "anstyle",
 "anstyle-parse",
 "anstyle-query",
 "anstyle-wincon",
 "colorchoice",
 "is_terminal_polyfill",
 "utf8parse",
]

[[package]]
name = "anstyle"
version = "1.0.7"
source = "registry+https://github.com/rust-lang/crates.io-index"
checksum = "038dfcf04a5feb68e9c60b21c9625a54c2c0616e79b72b0fd87075a056ae1d1b"

[[package]]
name = "anstyle-parse"
version = "0.2.4"
source = "registry+https://github.com/rust-lang/crates.io-index"
checksum = "c03a11a9034d92058ceb6ee011ce58af4a9bf61491aa7e1e59ecd24bd40d22d4"
dependencies = [
 "utf8parse",
]

[[package]]
name = "anstyle-query"
version = "1.1.0"
source = "registry+https://github.com/rust-lang/crates.io-index"
checksum = "ad186efb764318d35165f1758e7dcef3b10628e26d41a44bc5550652e6804391"
dependencies = [
 "windows-sys",
]

[[package]]
name = "anstyle-wincon"
version = "3.0.3"
source = "registry+https://github.com/rust-lang/crates.io-index"
checksum = "61a38449feb7068f52bb06c12759005cf459ee52bb4adc1d5a7c4322d716fb19"
dependencies = [
 "anstyle",
 "windows-sys",
]

[[package]]
name = "anyhow"
version = "1.0.95"
source = "registry+https://github.com/rust-lang/crates.io-index"
checksum = "34ac096ce696dc2fcabef30516bb13c0a68a11d30131d3df6f04711467681b04"

[[package]]
name = "bindgen"
version = "0.69.5"
source = "registry+https://github.com/rust-lang/crates.io-index"
checksum = "271383c67ccabffb7381723dea0672a673f292304fcb45c01cc648c7a8d58088"
dependencies = [
 "bitflags",
 "cexpr",
 "clang-sys",
 "itertools 0.12.1",
 "lazy_static",
 "lazycell",
 "log",
 "prettyplease",
 "proc-macro2",
 "quote",
 "regex",
 "rustc-hash",
 "shlex",
 "syn",
 "which",
]

[[package]]
name = "bitflags"
version = "2.6.0"
source = "registry+https://github.com/rust-lang/crates.io-index"
checksum = "b048fb63fd8b5923fc5aa7b340d8e156aec7ec02f0c78fa8a6ddc2613f6f71de"

[[package]]
name = "camino"
version = "1.1.9"
source = "registry+https://github.com/rust-lang/crates.io-index"
checksum = "8b96ec4966b5813e2c0507c1f86115c8c5abaadc3980879c3424042a02fd1ad3"
dependencies = [
 "serde",
]

[[package]]
name = "cargo-platform"
version = "0.1.8"
source = "registry+https://github.com/rust-lang/crates.io-index"
checksum = "24b1f0365a6c6bb4020cd05806fd0d33c44d38046b8bd7f0e40814b9763cabfc"
dependencies = [
 "serde",
]

[[package]]
name = "cargo_metadata"
version = "0.18.1"
source = "registry+https://github.com/rust-lang/crates.io-index"
checksum = "2d886547e41f740c616ae73108f6eb70afe6d940c7bc697cb30f13daec073037"
dependencies = [
 "camino",
 "cargo-platform",
 "semver",
 "serde",
 "serde_json",
 "thiserror",
]

[[package]]
name = "cc"
version = "1.2.10"
source = "registry+https://github.com/rust-lang/crates.io-index"
checksum = "13208fcbb66eaeffe09b99fffbe1af420f00a7b35aa99ad683dfc1aa76145229"
dependencies = [
 "shlex",
]

[[package]]
name = "cexpr"
version = "0.6.0"
source = "registry+https://github.com/rust-lang/crates.io-index"
checksum = "6fac387a98bb7c37292057cffc56d62ecb629900026402633ae9160df93a8766"
dependencies = [
 "nom",
]

[[package]]
name = "cfg-if"
version = "1.0.0"
source = "registry+https://github.com/rust-lang/crates.io-index"
checksum = "baf1de4339761588bc0619e3cbc0120ee582ebb74b53b4efbf79117bd2da40fd"

[[package]]
name = "clang-sys"
version = "1.8.1"
source = "registry+https://github.com/rust-lang/crates.io-index"
checksum = "0b023947811758c97c59bf9d1c188fd619ad4718dcaa767947df1cadb14f39f4"
dependencies = [
 "glob",
 "libc",
 "libloading",
]

[[package]]
name = "clap"
version = "4.5.9"
source = "registry+https://github.com/rust-lang/crates.io-index"
checksum = "64acc1846d54c1fe936a78dc189c34e28d3f5afc348403f28ecf53660b9b8462"
dependencies = [
 "clap_builder",
 "clap_derive",
]

[[package]]
name = "clap-cargo"
version = "0.14.1"
source = "registry+https://github.com/rust-lang/crates.io-index"
checksum = "23b2ea69cefa96b848b73ad516ad1d59a195cdf9263087d977f648a818c8b43e"
dependencies = [
 "anstyle",
 "clap",
]

[[package]]
name = "clap_builder"
version = "4.5.9"
source = "registry+https://github.com/rust-lang/crates.io-index"
checksum = "6fb8393d67ba2e7bfaf28a23458e4e2b543cc73a99595511eb207fdb8aede942"
dependencies = [
 "anstream",
 "anstyle",
 "clap_lex",
 "strsim",
]

[[package]]
name = "clap_derive"
version = "4.5.8"
source = "registry+https://github.com/rust-lang/crates.io-index"
checksum = "2bac35c6dafb060fd4d275d9a4ffae97917c13a6327903a8be2153cd964f7085"
dependencies = [
 "heck",
 "proc-macro2",
 "quote",
 "syn",
]

[[package]]
name = "clap_lex"
version = "0.7.1"
source = "registry+https://github.com/rust-lang/crates.io-index"
checksum = "4b82cf0babdbd58558212896d1a4272303a57bdb245c2bf1147185fb45640e70"

[[package]]
name = "colorchoice"
version = "1.0.1"
source = "registry+https://github.com/rust-lang/crates.io-index"
checksum = "0b6a852b24ab71dffc585bcb46eaf7959d175cb865a7152e35b348d1b2960422"

[[package]]
name = "diff"
version = "0.1.13"
source = "registry+https://github.com/rust-lang/crates.io-index"
checksum = "56254986775e3233ffa9c4d7d3faaf6d36a2c09d30b20687e9f88bc8bafc16c8"

[[package]]
name = "either"
version = "1.13.0"
source = "registry+https://github.com/rust-lang/crates.io-index"
checksum = "60b1af1c220855b6ceac025d3f6ecdd2b7c4894bfe9cd9bda4fbb4bc7c0d4cf0"

[[package]]
name = "errno"
version = "0.3.9"
source = "registry+https://github.com/rust-lang/crates.io-index"
checksum = "534c5cf6194dfab3db3242765c03bbe257cf92f22b38f6bc0c58d59108a820ba"
dependencies = [
 "libc",
 "windows-sys",
]

[[package]]
name = "glob"
version = "0.3.1"
source = "registry+https://github.com/rust-lang/crates.io-index"
checksum = "d2fabcfbdc87f4758337ca535fb41a6d701b65693ce38287d856d1674551ec9b"

[[package]]
name = "heck"
version = "0.5.0"
source = "registry+https://github.com/rust-lang/crates.io-index"
checksum = "2304e00983f87ffb38b55b444b5e3b60a884b5d30c0fca7d82fe33449bbe55ea"

[[package]]
name = "home"
version = "0.5.9"
source = "registry+https://github.com/rust-lang/crates.io-index"
checksum = "e3d1354bf6b7235cb4a0576c2619fd4ed18183f689b12b006a0ee7329eeff9a5"
dependencies = [
 "windows-sys",
]

[[package]]
name = "is_terminal_polyfill"
version = "1.70.0"
source = "registry+https://github.com/rust-lang/crates.io-index"
checksum = "f8478577c03552c21db0e2724ffb8986a5ce7af88107e6be5d2ee6e158c12800"

[[package]]
name = "itertools"
version = "0.12.1"
source = "registry+https://github.com/rust-lang/crates.io-index"
checksum = "ba291022dbbd398a455acf126c1e341954079855bc60dfdda641363bd6922569"
dependencies = [
 "either",
]

[[package]]
name = "itertools"
version = "0.13.0"
source = "registry+https://github.com/rust-lang/crates.io-index"
checksum = "413ee7dfc52ee1a4949ceeb7dbc8a33f2d6c088194d9f922fb8318faf1f01186"
dependencies = [
 "either",
]

[[package]]
name = "itoa"
version = "1.0.11"
source = "registry+https://github.com/rust-lang/crates.io-index"
checksum = "49f1f14873335454500d59611f1cf4a4b0f786f9ac11f4312a78e4cf2566695b"

[[package]]
name = "lazy_static"
version = "1.5.0"
source = "registry+https://github.com/rust-lang/crates.io-index"
checksum = "bbd2bcb4c963f2ddae06a2efc7e9f3591312473c50c6685e1f298068316e66fe"

[[package]]
name = "lazycell"
version = "1.3.0"
source = "registry+https://github.com/rust-lang/crates.io-index"
checksum = "830d08ce1d1d941e6b30645f1a0eb5643013d835ce3779a5fc208261dbe10f55"

[[package]]
name = "libc"
version = "0.2.155"
source = "registry+https://github.com/rust-lang/crates.io-index"
checksum = "97b3888a4aecf77e811145cadf6eef5901f4782c53886191b2f693f24761847c"

[[package]]
name = "libloading"
version = "0.8.4"
source = "registry+https://github.com/rust-lang/crates.io-index"
checksum = "e310b3a6b5907f99202fcdb4960ff45b93735d7c7d96b760fcff8db2dc0e103d"
dependencies = [
 "cfg-if",
 "windows-targets",
]

[[package]]
name = "linux-raw-sys"
version = "0.4.14"
source = "registry+https://github.com/rust-lang/crates.io-index"
checksum = "78b3ae25bc7c8c38cec158d1f2757ee79e9b3740fbc7ccf0e59e4b08d793fa89"

[[package]]
name = "log"
version = "0.4.22"
source = "registry+https://github.com/rust-lang/crates.io-index"
checksum = "a7a70ba024b9dc04c27ea2f0c0548feb474ec5c54bba33a7f72f873a39d07b24"

[[package]]
name = "matchers"
version = "0.1.0"
source = "registry+https://github.com/rust-lang/crates.io-index"
checksum = "8263075bb86c5a1b1427b5ae862e8889656f126e9f77c484496e8b47cf5c5558"
dependencies = [
 "regex-automata 0.1.10",
]

[[package]]
name = "memchr"
version = "2.7.4"
source = "registry+https://github.com/rust-lang/crates.io-index"
checksum = "78ca9ab1a0babb1e7d5695e3530886289c18cf2f87ec19a575a0abdce112e3a3"

[[package]]
name = "minimal-lexical"
version = "0.2.1"
source = "registry+https://github.com/rust-lang/crates.io-index"
checksum = "68354c5c6bd36d73ff3feceb05efa59b6acb7626617f4962be322a825e61f79a"

[[package]]
name = "nom"
version = "7.1.3"
source = "registry+https://github.com/rust-lang/crates.io-index"
checksum = "d273983c5a657a70a3e8f2a01329822f3b8c8172b73826411a55751e404a0a4a"
dependencies = [
 "memchr",
 "minimal-lexical",
]

[[package]]
name = "nu-ansi-term"
version = "0.46.0"
source = "registry+https://github.com/rust-lang/crates.io-index"
checksum = "77a8165726e8236064dbb45459242600304b42a5ea24ee2948e18e023bf7ba84"
dependencies = [
 "overload",
 "winapi",
]

[[package]]
name = "once_cell"
version = "1.20.2"
source = "registry+https://github.com/rust-lang/crates.io-index"
checksum = "1261fe7e33c73b354eab43b1273a57c8f967d0391e80353e51f764ac02cf6775"

[[package]]
name = "overload"
version = "0.1.1"
source = "registry+https://github.com/rust-lang/crates.io-index"
checksum = "b15813163c1d831bf4a13c3610c05c0d03b39feb07f7e09fa234dac9b15aaf39"

[[package]]
name = "paste"
version = "1.0.15"
source = "registry+https://github.com/rust-lang/crates.io-index"
checksum = "57c0d7b74b563b49d38dae00a0c37d4d6de9b432382b2892f0574ddcae73fd0a"

[[package]]
name = "pin-project-lite"
version = "0.2.14"
source = "registry+https://github.com/rust-lang/crates.io-index"
checksum = "bda66fc9667c18cb2758a2ac84d1167245054bcf85d5d1aaa6923f45801bdd02"

[[package]]
name = "pretty_assertions"
version = "1.4.1"
source = "registry+https://github.com/rust-lang/crates.io-index"
checksum = "3ae130e2f271fbc2ac3a40fb1d07180839cdbbe443c7a27e1e3c13c5cac0116d"
dependencies = [
 "diff",
 "yansi",
]

[[package]]
name = "prettyplease"
version = "0.2.20"
source = "registry+https://github.com/rust-lang/crates.io-index"
checksum = "5f12335488a2f3b0a83b14edad48dca9879ce89b2edd10e80237e4e852dd645e"
dependencies = [
 "proc-macro2",
 "syn",
]

[[package]]
name = "proc-macro2"
version = "1.0.86"
source = "registry+https://github.com/rust-lang/crates.io-index"
checksum = "5e719e8df665df0d1c8fbfd238015744736151d4445ec0836b8e628aae103b77"
dependencies = [
 "unicode-ident",
]

[[package]]
name = "quote"
version = "1.0.38"
source = "registry+https://github.com/rust-lang/crates.io-index"
checksum = "0e4dccaaaf89514f546c693ddc140f729f958c247918a13380cccc6078391acc"
dependencies = [
 "proc-macro2",
]

[[package]]
name = "regex"
version = "1.10.5"
source = "registry+https://github.com/rust-lang/crates.io-index"
checksum = "b91213439dad192326a0d7c6ee3955910425f441d7038e0d6933b0aec5c4517f"
dependencies = [
 "aho-corasick",
 "memchr",
 "regex-automata 0.4.7",
 "regex-syntax 0.8.4",
]

[[package]]
name = "regex-automata"
version = "0.1.10"
source = "registry+https://github.com/rust-lang/crates.io-index"
checksum = "6c230d73fb8d8c1b9c0b3135c5142a8acee3a0558fb8db5cf1cb65f8d7862132"
dependencies = [
 "regex-syntax 0.6.29",
]

[[package]]
name = "regex-automata"
version = "0.4.7"
source = "registry+https://github.com/rust-lang/crates.io-index"
checksum = "38caf58cc5ef2fed281f89292ef23f6365465ed9a41b7a7754eb4e26496c92df"
dependencies = [
 "aho-corasick",
 "memchr",
 "regex-syntax 0.8.4",
]

[[package]]
name = "regex-syntax"
version = "0.6.29"
source = "registry+https://github.com/rust-lang/crates.io-index"
checksum = "f162c6dd7b008981e4d40210aca20b4bd0f9b60ca9271061b07f78537722f2e1"

[[package]]
name = "regex-syntax"
version = "0.8.4"
source = "registry+https://github.com/rust-lang/crates.io-index"
checksum = "7a66a03ae7c801facd77a29370b4faec201768915ac14a721ba36f20bc9c209b"

[[package]]
name = "rustc-hash"
version = "1.1.0"
source = "registry+https://github.com/rust-lang/crates.io-index"
checksum = "08d43f7aa6b08d49f382cde6a7982047c3426db949b1424bc4b7ec9ae12c6ce2"

[[package]]
name = "rustix"
version = "0.38.34"
source = "registry+https://github.com/rust-lang/crates.io-index"
checksum = "70dc5ec042f7a43c4a73241207cecc9873a06d45debb38b329f8541d85c2730f"
dependencies = [
 "bitflags",
 "errno",
 "libc",
 "linux-raw-sys",
 "windows-sys",
]

[[package]]
name = "rustversion"
version = "1.0.19"
source = "registry+https://github.com/rust-lang/crates.io-index"
checksum = "f7c45b9784283f1b2e7fb61b42047c2fd678ef0960d4f6f1eba131594cc369d4"

[[package]]
name = "ryu"
version = "1.0.18"
source = "registry+https://github.com/rust-lang/crates.io-index"
checksum = "f3cb5ba0dc43242ce17de99c180e96db90b235b8a9fdc9543c96d2209116bd9f"

[[package]]
name = "semver"
version = "1.0.23"
source = "registry+https://github.com/rust-lang/crates.io-index"
checksum = "61697e0a1c7e512e84a621326239844a24d8207b4669b41bc18b32ea5cbf988b"
dependencies = [
 "serde",
]

[[package]]
name = "serde"
version = "1.0.217"
source = "registry+https://github.com/rust-lang/crates.io-index"
checksum = "02fc4265df13d6fa1d00ecff087228cc0a2b5f3c0e87e258d8b94a156e984c70"
dependencies = [
 "serde_derive",
]

[[package]]
name = "serde_derive"
version = "1.0.217"
source = "registry+https://github.com/rust-lang/crates.io-index"
checksum = "5a9bf7cf98d04a2b28aead066b7496853d4779c9cc183c440dbac457641e19a0"
dependencies = [
 "proc-macro2",
 "quote",
 "syn",
]

[[package]]
name = "serde_json"
version = "1.0.137"
source = "registry+https://github.com/rust-lang/crates.io-index"
checksum = "930cfb6e6abf99298aaad7d29abbef7a9999a9a8806a40088f55f0dcec03146b"
dependencies = [
 "itoa",
 "memchr",
 "ryu",
 "serde",
]

[[package]]
name = "sharded-slab"
version = "0.1.7"
source = "registry+https://github.com/rust-lang/crates.io-index"
checksum = "f40ca3c46823713e0d4209592e8d6e826aa57e928f09752619fc696c499637f6"
dependencies = [
 "lazy_static",
]

[[package]]
name = "shlex"
version = "1.3.0"
source = "registry+https://github.com/rust-lang/crates.io-index"
checksum = "0fda2ff0d084019ba4d7c6f371c95d8fd75ce3524c3cb8fb653a3023f6323e64"

[[package]]
name = "smallvec"
version = "1.13.2"
source = "registry+https://github.com/rust-lang/crates.io-index"
checksum = "3c5e1a9a646d36c3599cd173a41282daf47c44583ad367b8e6837255952e5c67"

[[package]]
name = "strsim"
version = "0.11.1"
source = "registry+https://github.com/rust-lang/crates.io-index"
checksum = "7da8b5736845d9f2fcb837ea5d9e2628564b3b043a70948a3f0b778838c5fb4f"

[[package]]
name = "syn"
version = "2.0.87"
source = "registry+https://github.com/rust-lang/crates.io-index"
checksum = "25aa4ce346d03a6dcd68dd8b4010bcb74e54e62c90c573f394c46eae99aba32d"
dependencies = [
 "proc-macro2",
 "quote",
 "unicode-ident",
]

[[package]]
name = "thiserror"
version = "1.0.69"
source = "registry+https://github.com/rust-lang/crates.io-index"
checksum = "b6aaf5339b578ea85b50e080feb250a3e8ae8cfcdff9a461c9ec2904bc923f52"
dependencies = [
 "thiserror-impl",
]

[[package]]
name = "thiserror-impl"
version = "1.0.69"
source = "registry+https://github.com/rust-lang/crates.io-index"
checksum = "4fee6c4efc90059e10f81e6d42c60a18f76588c3d74cb83a0b242a2b6c7504c1"
dependencies = [
 "proc-macro2",
 "quote",
 "syn",
]

[[package]]
name = "thread_local"
version = "1.1.8"
source = "registry+https://github.com/rust-lang/crates.io-index"
checksum = "8b9ef9bad013ada3808854ceac7b46812a6465ba368859a37e2100283d2d719c"
dependencies = [
 "cfg-if",
 "once_cell",
]

[[package]]
name = "tracing"
version = "0.1.41"
source = "registry+https://github.com/rust-lang/crates.io-index"
checksum = "784e0ac535deb450455cbfa28a6f0df145ea1bb7ae51b821cf5e7927fdcfbdd0"
dependencies = [
 "pin-project-lite",
 "tracing-attributes",
 "tracing-core",
]

[[package]]
name = "tracing-attributes"
version = "0.1.28"
source = "registry+https://github.com/rust-lang/crates.io-index"
checksum = "395ae124c09f9e6918a2310af6038fba074bcf474ac352496d5910dd59a2226d"
dependencies = [
 "proc-macro2",
 "quote",
 "syn",
]

[[package]]
name = "tracing-core"
version = "0.1.33"
source = "registry+https://github.com/rust-lang/crates.io-index"
checksum = "e672c95779cf947c5311f83787af4fa8fffd12fb27e4993211a84bdfd9610f9c"
dependencies = [
 "once_cell",
 "valuable",
]

[[package]]
name = "tracing-log"
version = "0.2.0"
source = "registry+https://github.com/rust-lang/crates.io-index"
checksum = "ee855f1f400bd0e5c02d150ae5de3840039a3f54b025156404e34c23c03f47c3"
dependencies = [
 "log",
 "once_cell",
 "tracing-core",
]

[[package]]
name = "tracing-subscriber"
version = "0.3.19"
source = "registry+https://github.com/rust-lang/crates.io-index"
checksum = "e8189decb5ac0fa7bc8b96b7cb9b2701d60d48805aca84a238004d665fcc4008"
dependencies = [
 "matchers",
 "nu-ansi-term",
 "once_cell",
 "regex",
 "sharded-slab",
 "smallvec",
 "thread_local",
 "tracing",
 "tracing-core",
 "tracing-log",
]

[[package]]
name = "unicode-ident"
version = "1.0.12"
source = "registry+https://github.com/rust-lang/crates.io-index"
checksum = "3354b9ac3fae1ff6755cb6db53683adb661634f67557942dea4facebec0fee4b"

[[package]]
name = "utf8parse"
version = "0.2.2"
source = "registry+https://github.com/rust-lang/crates.io-index"
checksum = "06abde3611657adf66d383f00b093d7faecc7fa57071cce2578660c9f1010821"

[[package]]
name = "valuable"
version = "0.1.0"
source = "registry+https://github.com/rust-lang/crates.io-index"
checksum = "830b7e5d4d90034032940e4ace0d9a9a057e7a45cd94e6c007832e39edb82f6d"

[[package]]
name = "wdk"
version = "0.3.0"
dependencies = [
 "tracing",
 "tracing-subscriber",
 "wdk-build",
 "wdk-sys",
]

[[package]]
name = "wdk-alloc"
version = "0.3.0"
dependencies = [
 "tracing",
 "tracing-subscriber",
 "wdk-build",
 "wdk-sys",
]

[[package]]
name = "wdk-build"
version = "0.3.0"
dependencies = [
 "anyhow",
 "bindgen",
 "camino",
 "cargo_metadata",
 "cfg-if",
 "clap",
 "clap-cargo",
 "paste",
 "rustversion",
 "serde",
 "serde_json",
 "thiserror",
 "tracing",
 "windows",
]

[[package]]
name = "wdk-macros"
version = "0.3.0"
dependencies = [
 "itertools 0.13.0",
 "pretty_assertions",
 "proc-macro2",
 "quote",
 "syn",
]

[[package]]
name = "wdk-panic"
version = "0.3.0"

[[package]]
name = "wdk-sys"
version = "0.3.0"
dependencies = [
 "anyhow",
 "bindgen",
 "cargo_metadata",
 "cc",
<<<<<<< HEAD
=======
 "cfg-if",
 "lazy_static",
>>>>>>> 4d4f997a
 "rustversion",
 "serde_json",
 "thiserror",
 "tracing",
 "tracing-subscriber",
 "wdk-build",
 "wdk-macros",
]

[[package]]
name = "which"
version = "4.4.2"
source = "registry+https://github.com/rust-lang/crates.io-index"
checksum = "87ba24419a2078cd2b0f2ede2691b6c66d8e47836da3b6db8265ebad47afbfc7"
dependencies = [
 "either",
 "home",
 "once_cell",
 "rustix",
]

[[package]]
name = "winapi"
version = "0.3.9"
source = "registry+https://github.com/rust-lang/crates.io-index"
checksum = "5c839a674fcd7a98952e593242ea400abe93992746761e38641405d28b00f419"
dependencies = [
 "winapi-i686-pc-windows-gnu",
 "winapi-x86_64-pc-windows-gnu",
]

[[package]]
name = "winapi-i686-pc-windows-gnu"
version = "0.4.0"
source = "registry+https://github.com/rust-lang/crates.io-index"
checksum = "ac3b87c63620426dd9b991e5ce0329eff545bccbbb34f3be09ff6fb6ab51b7b6"

[[package]]
name = "winapi-x86_64-pc-windows-gnu"
version = "0.4.0"
source = "registry+https://github.com/rust-lang/crates.io-index"
checksum = "712e227841d057c1ee1cd2fb22fa7e5a5461ae8e48fa2ca79ec42cfc1931183f"

[[package]]
name = "windows"
version = "0.58.0"
source = "registry+https://github.com/rust-lang/crates.io-index"
checksum = "dd04d41d93c4992d421894c18c8b43496aa748dd4c081bac0dc93eb0489272b6"
dependencies = [
 "windows-core",
 "windows-targets",
]

[[package]]
name = "windows-core"
version = "0.58.0"
source = "registry+https://github.com/rust-lang/crates.io-index"
checksum = "6ba6d44ec8c2591c134257ce647b7ea6b20335bf6379a27dac5f1641fcf59f99"
dependencies = [
 "windows-implement",
 "windows-interface",
 "windows-result",
 "windows-strings",
 "windows-targets",
]

[[package]]
name = "windows-implement"
version = "0.58.0"
source = "registry+https://github.com/rust-lang/crates.io-index"
checksum = "2bbd5b46c938e506ecbce286b6628a02171d56153ba733b6c741fc627ec9579b"
dependencies = [
 "proc-macro2",
 "quote",
 "syn",
]

[[package]]
name = "windows-interface"
version = "0.58.0"
source = "registry+https://github.com/rust-lang/crates.io-index"
checksum = "053c4c462dc91d3b1504c6fe5a726dd15e216ba718e84a0e46a88fbe5ded3515"
dependencies = [
 "proc-macro2",
 "quote",
 "syn",
]

[[package]]
name = "windows-result"
version = "0.2.0"
source = "registry+https://github.com/rust-lang/crates.io-index"
checksum = "1d1043d8214f791817bab27572aaa8af63732e11bf84aa21a45a78d6c317ae0e"
dependencies = [
 "windows-targets",
]

[[package]]
name = "windows-strings"
version = "0.1.0"
source = "registry+https://github.com/rust-lang/crates.io-index"
checksum = "4cd9b125c486025df0eabcb585e62173c6c9eddcec5d117d3b6e8c30e2ee4d10"
dependencies = [
 "windows-result",
 "windows-targets",
]

[[package]]
name = "windows-sys"
version = "0.52.0"
source = "registry+https://github.com/rust-lang/crates.io-index"
checksum = "282be5f36a8ce781fad8c8ae18fa3f9beff57ec1b52cb3de0789201425d9a33d"
dependencies = [
 "windows-targets",
]

[[package]]
name = "windows-targets"
version = "0.52.6"
source = "registry+https://github.com/rust-lang/crates.io-index"
checksum = "9b724f72796e036ab90c1021d4780d4d3d648aca59e491e6b98e725b84e99973"
dependencies = [
 "windows_aarch64_gnullvm",
 "windows_aarch64_msvc",
 "windows_i686_gnu",
 "windows_i686_gnullvm",
 "windows_i686_msvc",
 "windows_x86_64_gnu",
 "windows_x86_64_gnullvm",
 "windows_x86_64_msvc",
]

[[package]]
name = "windows_aarch64_gnullvm"
version = "0.52.6"
source = "registry+https://github.com/rust-lang/crates.io-index"
checksum = "32a4622180e7a0ec044bb555404c800bc9fd9ec262ec147edd5989ccd0c02cd3"

[[package]]
name = "windows_aarch64_msvc"
version = "0.52.6"
source = "registry+https://github.com/rust-lang/crates.io-index"
checksum = "09ec2a7bb152e2252b53fa7803150007879548bc709c039df7627cabbd05d469"

[[package]]
name = "windows_i686_gnu"
version = "0.52.6"
source = "registry+https://github.com/rust-lang/crates.io-index"
checksum = "8e9b5ad5ab802e97eb8e295ac6720e509ee4c243f69d781394014ebfe8bbfa0b"

[[package]]
name = "windows_i686_gnullvm"
version = "0.52.6"
source = "registry+https://github.com/rust-lang/crates.io-index"
checksum = "0eee52d38c090b3caa76c563b86c3a4bd71ef1a819287c19d586d7334ae8ed66"

[[package]]
name = "windows_i686_msvc"
version = "0.52.6"
source = "registry+https://github.com/rust-lang/crates.io-index"
checksum = "240948bc05c5e7c6dabba28bf89d89ffce3e303022809e73deaefe4f6ec56c66"

[[package]]
name = "windows_x86_64_gnu"
version = "0.52.6"
source = "registry+https://github.com/rust-lang/crates.io-index"
checksum = "147a5c80aabfbf0c7d901cb5895d1de30ef2907eb21fbbab29ca94c5b08b1a78"

[[package]]
name = "windows_x86_64_gnullvm"
version = "0.52.6"
source = "registry+https://github.com/rust-lang/crates.io-index"
checksum = "24d5b23dc417412679681396f2b49f3de8c1473deb516bd34410872eff51ed0d"

[[package]]
name = "windows_x86_64_msvc"
version = "0.52.6"
source = "registry+https://github.com/rust-lang/crates.io-index"
checksum = "589f6da84c646204747d1270a2a5661ea66ed1cced2631d546fdfb155959f9ec"

[[package]]
name = "yansi"
version = "1.0.1"
source = "registry+https://github.com/rust-lang/crates.io-index"
checksum = "cfe53a6657fd280eaa890a3bc59152892ffa3e30101319d168b781ed6529b049"<|MERGE_RESOLUTION|>--- conflicted
+++ resolved
@@ -760,11 +760,7 @@
  "bindgen",
  "cargo_metadata",
  "cc",
-<<<<<<< HEAD
-=======
  "cfg-if",
- "lazy_static",
->>>>>>> 4d4f997a
  "rustversion",
  "serde_json",
  "thiserror",
