--- conflicted
+++ resolved
@@ -25,11 +25,8 @@
     ///
     /// Implementation may return `wdk_build::ConfigError` if it fails to create
     /// a builder
-<<<<<<< HEAD
-    fn wdk_default(
-        c_header_files: Vec<&str>,
-        config: impl Borrow<Config>,
-    ) -> Result<Builder, ConfigError>;
+    fn wdk_default(config: impl Borrow<Config>) -> Result<Builder, ConfigError>;
+
 
     /// Returns self (`Builder`) with opaque types for Windows handle types
     /// added to the bindgen configuration. This is necessary as the bindgen
@@ -44,9 +41,6 @@
         self,
         config: impl Borrow<Config>,
     ) -> Result<Builder, ConfigError>;
-=======
-    fn wdk_default(config: impl Borrow<Config>) -> Result<Builder, ConfigError>;
->>>>>>> 86969280
 }
 
 #[derive(Debug)]
